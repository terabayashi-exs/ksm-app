--- conflicted
+++ resolved
@@ -1,388 +1,369 @@
-// lib/tournament-status.ts
-// 大会ステータス判定ユーティリティ
-
-export type TournamentStatus =
-  | 'before_recruitment'  // 募集前
-  | 'recruiting'          // 募集中
-  | 'before_event'        // 開催前
-  | 'ongoing'             // 開催中
-  | 'completed';          // 終了
-
-/**
- * 日付を正規化（時刻を00:00:00にセット）
- */
-function normalizeDate(date: Date | string | null | undefined): Date | null {
-  if (!date) return null;
-  const d = typeof date === 'string' ? new Date(date) : date;
-  return new Date(d.getFullYear(), d.getMonth(), d.getDate());
-}
-
-/**
- * 現在日時を日付のみに正規化（null安全版）
- */
-function getNormalizedToday(): Date {
-  const now = new Date();
-  return new Date(now.getFullYear(), now.getMonth(), now.getDate());
-}
-
-export interface TournamentWithStatus {
-  tournament_id: number;
-  tournament_name: string;
-  status: string; // DB上のstatus
-  tournament_dates: string; // JSON形式
-  recruitment_start_date: string | null;
-  recruitment_end_date: string | null;
-  venue_name: string;
-  format_name: string;
-  registered_teams: number;
-  created_at: string;
-  updated_at: string;
-  is_archived?: boolean; // アーカイブ済みフラグ
-  // 計算されたステータス
-  calculated_status: TournamentStatus;
-  tournament_period: string;
-}
-
-/**
- * 大会ステータスを動的に判定する（非同期版）
- * @param tournament 大会情報
- * @param tournamentId 大会ID（試合進行状況確認用・オプション）
- */
-export async function calculateTournamentStatus(
-  tournament: {
-    status: string;
-    tournament_dates: string;
-    recruitment_start_date: string | null;
-    recruitment_end_date: string | null;
-    public_start_date?: string | null;
-  },
-  tournamentId?: number
-): Promise<TournamentStatus> {
-  const today = getNormalizedToday();
-
-  // 募集日程の確認（日付のみに正規化）
-  const recruitmentStart = normalizeDate(tournament.recruitment_start_date);
-  const recruitmentEnd = normalizeDate(tournament.recruitment_end_date);
-
-  // 大会日程の確認
-  let tournamentStartDate: Date | null = null;
-  let tournamentEndDate: Date | null = null;
-
-  try {
-    const tournamentDates = JSON.parse(tournament.tournament_dates);
-    const dates = Object.values(tournamentDates)
-      .filter(date => date)
-      .map(date => normalizeDate(date as string))
-      .filter((date): date is Date => date !== null)
-      .sort((a, b) => a.getTime() - b.getTime());
-
-    if (dates.length > 0) {
-      tournamentStartDate = dates[0];
-      tournamentEndDate = dates[dates.length - 1];
-    }
-  } catch (error) {
-    console.warn('tournament_datesのJSON解析に失敗:', tournament.tournament_dates, error);
-  }
-
-  // 試合進行状況をチェック（tournamentIdが提供されている場合のみ）
-  let allMatchesCompleted = false;
-
-  console.log(`📊 Tournament ${tournamentId || 'N/A'} status calculation:`, {
-    dbStatus: tournament.status,
-    hasTournamentId: !!tournamentId
-  });
-
-  if (tournamentId) {
-    try {
-      allMatchesCompleted = await checkAllMatchesCompleted(tournamentId);
-
-      console.log(`📊 Tournament ${tournamentId} match status:`, {
-        allMatchesCompleted
-      });
-    } catch (error) {
-      console.warn('試合状況チェックエラー:', error);
-    }
-  }
-  
-  // DBのstatusが'completed'でも、未確定の試合がある場合は'ongoing'にする
-  if (tournament.status === 'completed' && tournamentId && !allMatchesCompleted) {
-    console.log(`🔄 Tournament ${tournamentId}: Status overridden from 'completed' to 'ongoing' (${allMatchesCompleted ? 'all matches confirmed' : 'matches pending'})`);
-    return 'ongoing';
-  }
-  
-  // DBのstatusが'completed'で全試合確定済みの場合は終了とする
-  if (tournament.status === 'completed') {
-    return 'completed';
-  }
-  
-  // DBのstatusが'ongoing'の場合は開催中とする（管理者が明示的に開始した場合）
-  if (tournament.status === 'ongoing') {
-    return 'ongoing';
-  }
-
-  // 実際に試合が開始されている場合は、日付に関わらず開催中とする
-  let matchBasedOngoing = false;
-  if (tournamentId) {
-    matchBasedOngoing = await checkTournamentHasOngoingMatches(tournamentId);
-    if (matchBasedOngoing) {
-      console.log(`🏁 Tournament ${tournamentId}: Status set to 'ongoing' because matches have started`);
-      return 'ongoing';
-    }
-  }
-
-  // 1. 募集中：募集開始日 <= 現在 <= 募集終了日（最優先）
-  if (recruitmentStart && recruitmentEnd &&
-      today >= recruitmentStart && today <= recruitmentEnd) {
-    return 'recruiting';
-  }
-
-  // 2. 募集前：募集開始日が未来の場合
-  if (recruitmentStart && today < recruitmentStart) {
-    return 'before_recruitment';
-  }
-
-  // 3. 開催前：募集終了日 < 現在 < 大会開始日
-  if (recruitmentEnd && tournamentStartDate &&
-      today > recruitmentEnd && today < tournamentStartDate) {
-    return 'before_event';
-  }
-
-  // 4. 開催中：大会期間中
-  if (tournamentStartDate && tournamentEndDate &&
-      today >= tournamentStartDate && today <= tournamentEndDate) {
-    return 'ongoing';
-  }
-
-  // 5. 終了：大会期間終了後
-  if (tournamentEndDate && today > tournamentEndDate) {
-    return 'completed';
-  }
-
-  // デフォルト：判定できない場合は募集前とする
-  return 'before_event';
-}
-
-/**
- * 大会ステータスを同期的に判定する（従来版・後方互換性のため）
- */
-export function calculateTournamentStatusSync(
-  tournament: {
-    status: string;
-    tournament_dates: string;
-    recruitment_start_date: string | null;
-    recruitment_end_date: string | null;
-    public_start_date?: string | null;
-  }
-): TournamentStatus {
-<<<<<<< HEAD
-  // JST基準での現在日付を取得
-  const now = new Date();
-  const jstNow = new Date(now.getTime() + 9 * 60 * 60 * 1000); // JST に変換
-  const today = new Date(jstNow.getFullYear(), jstNow.getMonth(), jstNow.getDate());
-
-  // 募集日程の確認（JST 00:00として解釈）
-  const recruitmentStart = tournament.recruitment_start_date 
-    ? new Date(tournament.recruitment_start_date + 'T00:00:00+09:00')
-    : null;
-  const recruitmentEnd = tournament.recruitment_end_date 
-    ? new Date(tournament.recruitment_end_date + 'T23:59:59+09:00')
-    : null;
-=======
-  const today = getNormalizedToday();
-
-  // 募集日程の確認（日付のみに正規化）
-  const recruitmentStart = normalizeDate(tournament.recruitment_start_date);
-  const recruitmentEnd = normalizeDate(tournament.recruitment_end_date);
->>>>>>> ffcf10b5
-
-  // 大会日程の確認
-  let tournamentStartDate: Date | null = null;
-  let tournamentEndDate: Date | null = null;
-
-  try {
-    const tournamentDates = JSON.parse(tournament.tournament_dates);
-    const dates = Object.values(tournamentDates)
-      .filter(date => date)
-<<<<<<< HEAD
-      .map(date => new Date((date as string) + 'T00:00:00+09:00'))
-=======
-      .map(date => normalizeDate(date as string))
-      .filter((date): date is Date => date !== null)
->>>>>>> ffcf10b5
-      .sort((a, b) => a.getTime() - b.getTime());
-
-    if (dates.length > 0) {
-      tournamentStartDate = dates[0];
-      // 大会最終日は23:59:59まで「開催中」とする
-      const lastDate = dates[dates.length - 1];
-      tournamentEndDate = new Date(lastDate.getTime());
-      tournamentEndDate.setHours(23, 59, 59, 999);
-    }
-  } catch (error) {
-    console.warn('tournament_datesのJSON解析に失敗:', tournament.tournament_dates, error);
-  }
-
-  // DBのstatusが'completed'の場合は終了とする
-  if (tournament.status === 'completed') {
-    return 'completed';
-  }
-  
-  // DBのstatusが'ongoing'の場合は開催中とする（管理者が明示的に開始した場合）
-  if (tournament.status === 'ongoing') {
-    return 'ongoing';
-  }
-
-  // 1. 募集中：募集開始日 <= 現在 <= 募集終了日（最優先）
-  if (recruitmentStart && recruitmentEnd &&
-      today >= recruitmentStart && today <= recruitmentEnd) {
-    return 'recruiting';
-  }
-
-  // 2. 募集前：募集開始日が未来の場合
-  if (recruitmentStart && today < recruitmentStart) {
-    return 'before_recruitment';
-  }
-
-  // 3. 開催前：募集終了日 < 現在 < 大会開始日
-  if (recruitmentEnd && tournamentStartDate && 
-      today > recruitmentEnd && today < tournamentStartDate) {
-    return 'before_event';
-  }
-
-  // 4. 開催中：大会期間中
-  if (tournamentStartDate && tournamentEndDate && 
-      today >= tournamentStartDate && today <= tournamentEndDate) {
-    return 'ongoing';
-  }
-
-  // 5. 終了：大会期間終了後
-  if (tournamentEndDate && today > tournamentEndDate) {
-    return 'completed';
-  }
-
-  // デフォルト：判定できない場合は募集前とする
-  return 'before_recruitment';
-}
-
-/**
- * 大会に進行中または開始済みの試合があるかチェック
- * scheduled（試合前）以外の試合が1つでもあればtrueを返す
- */
-async function checkTournamentHasOngoingMatches(tournamentId: number): Promise<boolean> {
-  try {
-    const { db } = await import('@/lib/db');
-
-    // t_match_statusテーブルから scheduled 以外の試合をカウント
-    const result = await db.execute(`
-      SELECT COUNT(*) as started_count
-      FROM t_match_status ms
-      INNER JOIN t_matches_live ml ON ms.match_id = ml.match_id
-      INNER JOIN t_match_blocks mb ON ml.match_block_id = mb.match_block_id
-      WHERE mb.tournament_id = ?
-        AND ms.match_status != 'scheduled'
-        AND ml.team1_id IS NOT NULL
-        AND ml.team2_id IS NOT NULL
-    `, [tournamentId]);
-
-    const startedCount = result.rows[0]?.started_count as number || 0;
-
-    console.log(`Tournament ${tournamentId}: ${startedCount} matches have started (not scheduled)`);
-
-    return startedCount > 0;
-  } catch (error) {
-    console.warn('進行中試合チェックエラー:', error);
-    return false;
-  }
-}
-
-/**
- * 大会の全試合が確定済みかチェック
- */
-async function checkAllMatchesCompleted(tournamentId: number): Promise<boolean> {
-  try {
-    const { db } = await import('@/lib/db');
-    
-    // 全試合数を取得
-    const totalResult = await db.execute(`
-      SELECT COUNT(*) as total_matches
-      FROM t_matches_live ml
-      INNER JOIN t_match_blocks mb ON ml.match_block_id = mb.match_block_id
-      WHERE mb.tournament_id = ?
-        AND ml.team1_id IS NOT NULL 
-        AND ml.team2_id IS NOT NULL
-    `, [tournamentId]);
-
-    const totalMatches = totalResult.rows[0]?.total_matches as number || 0;
-    
-    if (totalMatches === 0) {
-      return false; // 試合がまだ設定されていない
-    }
-
-    // 確定済み試合数を取得
-    const confirmedResult = await db.execute(`
-      SELECT COUNT(*) as confirmed_matches
-      FROM t_matches_final mf
-      INNER JOIN t_matches_live ml ON mf.match_id = ml.match_id
-      INNER JOIN t_match_blocks mb ON ml.match_block_id = mb.match_block_id
-      WHERE mb.tournament_id = ?
-    `, [tournamentId]);
-
-    const confirmedMatches = confirmedResult.rows[0]?.confirmed_matches as number || 0;
-    
-    console.log(`Tournament ${tournamentId}: ${confirmedMatches}/${totalMatches} matches confirmed`);
-    
-    return confirmedMatches === totalMatches;
-  } catch (error) {
-    console.warn('全試合確定チェックエラー:', error);
-    return false;
-  }
-}
-
-/**
- * ステータスの表示用ラベルを取得
- */
-export function getStatusLabel(status: TournamentStatus): string {
-  switch (status) {
-    case 'before_recruitment': return '募集前';
-    case 'recruiting': return '募集中';
-    case 'before_event': return '開催前';
-    case 'ongoing': return '開催中';
-    case 'completed': return '終了';
-    default: return status;
-  }
-}
-
-/**
- * ステータスの表示用カラークラスを取得
- */
-export function getStatusColor(status: TournamentStatus): string {
-  switch (status) {
-    case 'before_recruitment': return 'bg-gray-100 !text-black border border-gray-400';
-    case 'recruiting': return 'bg-blue-100 !text-black border border-blue-400';
-    case 'before_event': return 'bg-yellow-100 !text-black border border-yellow-400';
-    case 'ongoing': return 'bg-green-100 !text-black border border-green-400';
-    case 'completed': return 'bg-red-100 !text-black border border-red-400';
-    default: return 'bg-gray-100 !text-black border border-gray-400';
-  }
-}
-
-/**
- * 大会期間の文字列を生成
- */
-export function formatTournamentPeriod(tournamentDatesJson: string): string {
-  try {
-    const tournamentDates = JSON.parse(tournamentDatesJson);
-    const dates = Object.values(tournamentDates).filter(date => date).sort();
-    
-    if (dates.length === 0) {
-      return '未設定';
-    } else if (dates.length === 1) {
-      return dates[0] as string;
-    } else {
-      return `${dates[0]} - ${dates[dates.length - 1]}`;
-    }
-  } catch (error) {
-    console.warn('tournament_datesのJSON解析に失敗:', error);
-    return '未設定';
-  }
+// lib/tournament-status.ts
+// 大会ステータス判定ユーティリティ
+
+export type TournamentStatus =
+  | 'before_recruitment'  // 募集前
+  | 'recruiting'          // 募集中
+  | 'before_event'        // 開催前
+  | 'ongoing'             // 開催中
+  | 'completed';          // 終了
+
+/**
+ * 日付を正規化（時刻を00:00:00にセット）
+ */
+function normalizeDate(date: Date | string | null | undefined): Date | null {
+  if (!date) return null;
+  const d = typeof date === 'string' ? new Date(date) : date;
+  return new Date(d.getFullYear(), d.getMonth(), d.getDate());
+}
+
+/**
+ * 現在日時を日付のみに正規化（null安全版）
+ */
+function getNormalizedToday(): Date {
+  const now = new Date();
+  return new Date(now.getFullYear(), now.getMonth(), now.getDate());
+}
+
+export interface TournamentWithStatus {
+  tournament_id: number;
+  tournament_name: string;
+  status: string; // DB上のstatus
+  tournament_dates: string; // JSON形式
+  recruitment_start_date: string | null;
+  recruitment_end_date: string | null;
+  venue_name: string;
+  format_name: string;
+  registered_teams: number;
+  created_at: string;
+  updated_at: string;
+  is_archived?: boolean; // アーカイブ済みフラグ
+  // 計算されたステータス
+  calculated_status: TournamentStatus;
+  tournament_period: string;
+}
+
+/**
+ * 大会ステータスを動的に判定する（非同期版）
+ * @param tournament 大会情報
+ * @param tournamentId 大会ID（試合進行状況確認用・オプション）
+ */
+export async function calculateTournamentStatus(
+  tournament: {
+    status: string;
+    tournament_dates: string;
+    recruitment_start_date: string | null;
+    recruitment_end_date: string | null;
+    public_start_date?: string | null;
+  },
+  tournamentId?: number
+): Promise<TournamentStatus> {
+  const today = getNormalizedToday();
+
+  // 募集日程の確認（日付のみに正規化）
+  const recruitmentStart = normalizeDate(tournament.recruitment_start_date);
+  const recruitmentEnd = normalizeDate(tournament.recruitment_end_date);
+
+  // 大会日程の確認
+  let tournamentStartDate: Date | null = null;
+  let tournamentEndDate: Date | null = null;
+
+  try {
+    const tournamentDates = JSON.parse(tournament.tournament_dates);
+    const dates = Object.values(tournamentDates)
+      .filter(date => date)
+      .map(date => normalizeDate(date as string))
+      .filter((date): date is Date => date !== null)
+      .sort((a, b) => a.getTime() - b.getTime());
+
+    if (dates.length > 0) {
+      tournamentStartDate = dates[0];
+      tournamentEndDate = dates[dates.length - 1];
+    }
+  } catch (error) {
+    console.warn('tournament_datesのJSON解析に失敗:', tournament.tournament_dates, error);
+  }
+
+  // 試合進行状況をチェック（tournamentIdが提供されている場合のみ）
+  let allMatchesCompleted = false;
+
+  console.log(`📊 Tournament ${tournamentId || 'N/A'} status calculation:`, {
+    dbStatus: tournament.status,
+    hasTournamentId: !!tournamentId
+  });
+
+  if (tournamentId) {
+    try {
+      allMatchesCompleted = await checkAllMatchesCompleted(tournamentId);
+
+      console.log(`📊 Tournament ${tournamentId} match status:`, {
+        allMatchesCompleted
+      });
+    } catch (error) {
+      console.warn('試合状況チェックエラー:', error);
+    }
+  }
+  
+  // DBのstatusが'completed'でも、未確定の試合がある場合は'ongoing'にする
+  if (tournament.status === 'completed' && tournamentId && !allMatchesCompleted) {
+    console.log(`🔄 Tournament ${tournamentId}: Status overridden from 'completed' to 'ongoing' (${allMatchesCompleted ? 'all matches confirmed' : 'matches pending'})`);
+    return 'ongoing';
+  }
+  
+  // DBのstatusが'completed'で全試合確定済みの場合は終了とする
+  if (tournament.status === 'completed') {
+    return 'completed';
+  }
+  
+  // DBのstatusが'ongoing'の場合は開催中とする（管理者が明示的に開始した場合）
+  if (tournament.status === 'ongoing') {
+    return 'ongoing';
+  }
+
+  // 実際に試合が開始されている場合は、日付に関わらず開催中とする
+  let matchBasedOngoing = false;
+  if (tournamentId) {
+    matchBasedOngoing = await checkTournamentHasOngoingMatches(tournamentId);
+    if (matchBasedOngoing) {
+      console.log(`🏁 Tournament ${tournamentId}: Status set to 'ongoing' because matches have started`);
+      return 'ongoing';
+    }
+  }
+
+  // 1. 募集中：募集開始日 <= 現在 <= 募集終了日（最優先）
+  if (recruitmentStart && recruitmentEnd &&
+      today >= recruitmentStart && today <= recruitmentEnd) {
+    return 'recruiting';
+  }
+
+  // 2. 募集前：募集開始日が未来の場合
+  if (recruitmentStart && today < recruitmentStart) {
+    return 'before_recruitment';
+  }
+
+  // 3. 開催前：募集終了日 < 現在 < 大会開始日
+  if (recruitmentEnd && tournamentStartDate &&
+      today > recruitmentEnd && today < tournamentStartDate) {
+    return 'before_event';
+  }
+
+  // 4. 開催中：大会期間中
+  if (tournamentStartDate && tournamentEndDate &&
+      today >= tournamentStartDate && today <= tournamentEndDate) {
+    return 'ongoing';
+  }
+
+  // 5. 終了：大会期間終了後
+  if (tournamentEndDate && today > tournamentEndDate) {
+    return 'completed';
+  }
+
+  // デフォルト：判定できない場合は募集前とする
+  return 'before_event';
+}
+
+/**
+ * 大会ステータスを同期的に判定する（従来版・後方互換性のため）
+ */
+export function calculateTournamentStatusSync(
+  tournament: {
+    status: string;
+    tournament_dates: string;
+    recruitment_start_date: string | null;
+    recruitment_end_date: string | null;
+    public_start_date?: string | null;
+  }
+): TournamentStatus {
+  const today = getNormalizedToday();
+
+  // 募集日程の確認（日付のみに正規化）
+  const recruitmentStart = normalizeDate(tournament.recruitment_start_date);
+  const recruitmentEnd = normalizeDate(tournament.recruitment_end_date);
+
+  // 大会日程の確認
+  let tournamentStartDate: Date | null = null;
+  let tournamentEndDate: Date | null = null;
+
+  try {
+    const tournamentDates = JSON.parse(tournament.tournament_dates);
+    const dates = Object.values(tournamentDates)
+      .filter(date => date)
+      .map(date => normalizeDate(date as string))
+      .filter((date): date is Date => date !== null)
+      .sort((a, b) => a.getTime() - b.getTime());
+
+    if (dates.length > 0) {
+      tournamentStartDate = dates[0];
+      // 大会最終日は23:59:59まで「開催中」とする
+      const lastDate = dates[dates.length - 1];
+      tournamentEndDate = new Date(lastDate.getTime());
+      tournamentEndDate.setHours(23, 59, 59, 999);
+    }
+  } catch (error) {
+    console.warn('tournament_datesのJSON解析に失敗:', tournament.tournament_dates, error);
+  }
+
+  // DBのstatusが'completed'の場合は終了とする
+  if (tournament.status === 'completed') {
+    return 'completed';
+  }
+  
+  // DBのstatusが'ongoing'の場合は開催中とする（管理者が明示的に開始した場合）
+  if (tournament.status === 'ongoing') {
+    return 'ongoing';
+  }
+
+  // 1. 募集中：募集開始日 <= 現在 <= 募集終了日（最優先）
+  if (recruitmentStart && recruitmentEnd &&
+      today >= recruitmentStart && today <= recruitmentEnd) {
+    return 'recruiting';
+  }
+
+  // 2. 募集前：募集開始日が未来の場合
+  if (recruitmentStart && today < recruitmentStart) {
+    return 'before_recruitment';
+  }
+
+  // 3. 開催前：募集終了日 < 現在 < 大会開始日
+  if (recruitmentEnd && tournamentStartDate && 
+      today > recruitmentEnd && today < tournamentStartDate) {
+    return 'before_event';
+  }
+
+  // 4. 開催中：大会期間中
+  if (tournamentStartDate && tournamentEndDate && 
+      today >= tournamentStartDate && today <= tournamentEndDate) {
+    return 'ongoing';
+  }
+
+  // 5. 終了：大会期間終了後
+  if (tournamentEndDate && today > tournamentEndDate) {
+    return 'completed';
+  }
+
+  // デフォルト：判定できない場合は募集前とする
+  return 'before_recruitment';
+}
+
+/**
+ * 大会に進行中または開始済みの試合があるかチェック
+ * scheduled（試合前）以外の試合が1つでもあればtrueを返す
+ */
+async function checkTournamentHasOngoingMatches(tournamentId: number): Promise<boolean> {
+  try {
+    const { db } = await import('@/lib/db');
+
+    // t_match_statusテーブルから scheduled 以外の試合をカウント
+    const result = await db.execute(`
+      SELECT COUNT(*) as started_count
+      FROM t_match_status ms
+      INNER JOIN t_matches_live ml ON ms.match_id = ml.match_id
+      INNER JOIN t_match_blocks mb ON ml.match_block_id = mb.match_block_id
+      WHERE mb.tournament_id = ?
+        AND ms.match_status != 'scheduled'
+        AND ml.team1_id IS NOT NULL
+        AND ml.team2_id IS NOT NULL
+    `, [tournamentId]);
+
+    const startedCount = result.rows[0]?.started_count as number || 0;
+
+    console.log(`Tournament ${tournamentId}: ${startedCount} matches have started (not scheduled)`);
+
+    return startedCount > 0;
+  } catch (error) {
+    console.warn('進行中試合チェックエラー:', error);
+    return false;
+  }
+}
+
+/**
+ * 大会の全試合が確定済みかチェック
+ */
+async function checkAllMatchesCompleted(tournamentId: number): Promise<boolean> {
+  try {
+    const { db } = await import('@/lib/db');
+    
+    // 全試合数を取得
+    const totalResult = await db.execute(`
+      SELECT COUNT(*) as total_matches
+      FROM t_matches_live ml
+      INNER JOIN t_match_blocks mb ON ml.match_block_id = mb.match_block_id
+      WHERE mb.tournament_id = ?
+        AND ml.team1_id IS NOT NULL 
+        AND ml.team2_id IS NOT NULL
+    `, [tournamentId]);
+
+    const totalMatches = totalResult.rows[0]?.total_matches as number || 0;
+    
+    if (totalMatches === 0) {
+      return false; // 試合がまだ設定されていない
+    }
+
+    // 確定済み試合数を取得
+    const confirmedResult = await db.execute(`
+      SELECT COUNT(*) as confirmed_matches
+      FROM t_matches_final mf
+      INNER JOIN t_matches_live ml ON mf.match_id = ml.match_id
+      INNER JOIN t_match_blocks mb ON ml.match_block_id = mb.match_block_id
+      WHERE mb.tournament_id = ?
+    `, [tournamentId]);
+
+    const confirmedMatches = confirmedResult.rows[0]?.confirmed_matches as number || 0;
+    
+    console.log(`Tournament ${tournamentId}: ${confirmedMatches}/${totalMatches} matches confirmed`);
+    
+    return confirmedMatches === totalMatches;
+  } catch (error) {
+    console.warn('全試合確定チェックエラー:', error);
+    return false;
+  }
+}
+
+/**
+ * ステータスの表示用ラベルを取得
+ */
+export function getStatusLabel(status: TournamentStatus): string {
+  switch (status) {
+    case 'before_recruitment': return '募集前';
+    case 'recruiting': return '募集中';
+    case 'before_event': return '開催前';
+    case 'ongoing': return '開催中';
+    case 'completed': return '終了';
+    default: return status;
+  }
+}
+
+/**
+ * ステータスの表示用カラークラスを取得
+ */
+export function getStatusColor(status: TournamentStatus): string {
+  switch (status) {
+    case 'before_recruitment': return 'bg-gray-100 !text-black border border-gray-400';
+    case 'recruiting': return 'bg-blue-100 !text-black border border-blue-400';
+    case 'before_event': return 'bg-yellow-100 !text-black border border-yellow-400';
+    case 'ongoing': return 'bg-green-100 !text-black border border-green-400';
+    case 'completed': return 'bg-red-100 !text-black border border-red-400';
+    default: return 'bg-gray-100 !text-black border border-gray-400';
+  }
+}
+
+/**
+ * 大会期間の文字列を生成
+ */
+export function formatTournamentPeriod(tournamentDatesJson: string): string {
+  try {
+    const tournamentDates = JSON.parse(tournamentDatesJson);
+    const dates = Object.values(tournamentDates).filter(date => date).sort();
+    
+    if (dates.length === 0) {
+      return '未設定';
+    } else if (dates.length === 1) {
+      return dates[0] as string;
+    } else {
+      return `${dates[0]} - ${dates[dates.length - 1]}`;
+    }
+  } catch (error) {
+    console.warn('tournament_datesのJSON解析に失敗:', error);
+    return '未設定';
+  }
 }